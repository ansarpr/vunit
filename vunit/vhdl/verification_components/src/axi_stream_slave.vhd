--- conflicted
+++ resolved
@@ -17,16 +17,17 @@
   generic (
     slave : axi_stream_slave_t);
   port (
-    aclk : in std_logic;
+    aclk   : in std_logic;
     tvalid : in std_logic;
     tready : out std_logic := '0';
-    tdata : in std_logic_vector(data_length(slave)-1 downto 0);
-    tlast : in std_logic := '1';
-    tkeep : in std_logic_vector(data_length(slave)/8-1 downto 0) := (others => '0');
-    tstrb : in std_logic_vector(data_length(slave)/8-1 downto 0) := (others => '0');
-    tid : in std_logic_vector(id_length(slave)-1 downto 0) := (others => '0');
-    tdest : in std_logic_vector(dest_length(slave)-1 downto 0) := (others => '0');
-    tuser : in std_logic_vector(user_length(slave)-1 downto 0) := (others => '0'));
+    tdata  : in std_logic_vector(data_length(slave)-1 downto 0);
+    tlast  : in std_logic                                         := '1';
+    tkeep  : in std_logic_vector(data_length(slave)/8-1 downto 0) := (others => '0');
+    tstrb  : in std_logic_vector(data_length(slave)/8-1 downto 0) := (others => '0');
+    tid    : in std_logic_vector(id_length(slave)-1 downto 0)     := (others => '0');
+    tdest  : in std_logic_vector(dest_length(slave)-1 downto 0)   := (others => '0');
+    tuser  : in std_logic_vector(user_length(slave)-1 downto 0)   := (others => '0')
+ );
 end entity;
 
 architecture a of axi_stream_slave is
@@ -34,44 +35,38 @@
   main : process
     variable reply_msg, msg : msg_t;
     variable msg_type : msg_type_t;
-    variable axi_stream_transaction : axi_stream_transaction_t(tdata(tdata'range));
+    variable axi_stream_transaction : axi_stream_transaction_t(
+      tdata(tdata'range),
+      tkeep(tkeep'range),
+      tstrb(tstrb'range),
+      tid(tid'range),
+      tdest(tdest'range),
+      tuser(tuser'range)
+    );
   begin
     receive(net, slave.p_actor, msg);
     msg_type := message_type(msg);
 
-<<<<<<< HEAD
-    if msg_type = stream_pop_msg or msg_type = pop_axi_stream_msg then
-=======
     handle_sync_message(net, msg_type, msg);
 
-    if msg_type = stream_pop_msg then
->>>>>>> f046e9d8
+    if msg_type = stream_pop_msg or msg_type = pop_axi_stream_msg then
       tready <= '1';
       wait until (tvalid and tready) = '1' and rising_edge(aclk);
       tready <= '0';
 
-<<<<<<< HEAD
-      reply_msg := new_msg;
-      push_std_ulogic_vector(reply_msg, tdata);
-      if msg_type = stream_pop_msg then
-        if tlast = '0' then
-          push_boolean(reply_msg,false);
-        else
-          push_boolean(reply_msg,true);
-        end if;
-      else
-        push_std_ulogic(reply_msg,tlast);
-        push_std_ulogic_vector(reply_msg,tkeep);
-        push_std_ulogic_vector(reply_msg,tstrb);
-        push_std_ulogic_vector(reply_msg,tid);
-        push_std_ulogic_vector(reply_msg,tdest);
-        push_std_ulogic_vector(reply_msg,tuser);
-      end if;
-=======
-      axi_stream_transaction := (tdata, tlast = '1');
+      axi_stream_transaction := (
+        tdata => tdata,
+        tlast => tlast = '1',
+        tkeep => tkeep,
+        tstrb => tstrb,
+        tid   => tid,
+        tdest => tdest,
+        tuser => tuser
+      );
+
       reply_msg := new_axi_stream_transaction_msg(axi_stream_transaction);
->>>>>>> f046e9d8
       reply(net, msg, reply_msg);
+
     else
       unexpected_msg_type(msg_type);
     end if;
@@ -88,7 +83,12 @@
         tvalid => tvalid,
         tready => tready,
         tdata  => tdata,
-        tlast  => tlast
+        tlast  => tlast,
+        tkeep  => tkeep,
+        tstrb  => tstrb,
+        tid    => tid,
+        tdest  => tdest,
+        tuser  => tuser
       );
   end generate axi_stream_monitor_generate;
 
@@ -103,7 +103,12 @@
         tready   => tready,
         tdata    => tdata,
         tlast    => tlast,
-        tid      => open);
+        tkeep    => tkeep,
+        tstrb    => tstrb,
+        tid      => tid,
+        tdest    => tdest,
+        tuser    => tuser
+        );
   end generate axi_stream_protocol_checker_generate;
 
 end architecture;