--- conflicted
+++ resolved
@@ -12,11 +12,8 @@
 use work.check_pkg.all;
 use work.stream_master_pkg.all;
 use work.stream_slave_pkg.all;
-<<<<<<< HEAD
+use work.sync_pkg.all;
 context work.vunit_context;
-=======
-use work.sync_pkg.all;
->>>>>>> f046e9d8
 context work.com_context;
 context work.data_types_context;
 
@@ -28,42 +25,9 @@
     p_type        : axi_stream_component_type_t;
     p_actor       : actor_t;
     p_data_length : natural;
-<<<<<<< HEAD
-    p_id_length : natural;
+    p_id_length   : natural;
     p_dest_length : natural;
     p_user_length : natural;
-    p_logger : logger_t;
-  end record;
-
-  type axi_stream_slave_t is record
-    p_actor : actor_t;
-    p_data_length : natural;
-    p_id_length : natural;
-    p_dest_length : natural;
-    p_user_length : natural;
-    p_logger : logger_t;
-  end record;
-
-  constant axi_stream_logger : logger_t := get_logger("vunit_lib:axi_stream_pkg");
-  impure function new_axi_stream_master(data_length : natural;
-                                        id_length : natural := 0;
-                                        dest_length : natural := 0;
-                                        user_length : natural := 0;
-                                        logger : logger_t := axi_stream_logger) return axi_stream_master_t;
-  impure function new_axi_stream_slave(data_length : natural;
-                                       id_length : natural := 0;
-                                       dest_length : natural := 0;
-                                       user_length : natural := 0;
-                                       logger : logger_t := axi_stream_logger) return axi_stream_slave_t;
-  impure function data_length(master : axi_stream_master_t) return natural;
-  impure function data_length(master : axi_stream_slave_t) return natural;
-  impure function id_length(master : axi_stream_master_t) return natural;
-  impure function id_length(master : axi_stream_slave_t) return natural;
-  impure function dest_length(master : axi_stream_master_t) return natural;
-  impure function dest_length(master : axi_stream_slave_t) return natural;
-  impure function user_length(master : axi_stream_master_t) return natural;
-  impure function user_length(master : axi_stream_slave_t) return natural;
-=======
     p_logger      : logger_t;
     p_max_waits   : natural;
   end record;
@@ -72,6 +36,9 @@
     p_type        => null_component,
     p_actor       => null_actor,
     p_data_length => 0,
+    p_id_length   => 0,
+    p_dest_length => 0,
+    p_user_length => 0,
     p_logger      => null_logger,
     p_max_waits   => 0
   );
@@ -83,6 +50,9 @@
     p_type        => default_component,
     p_actor       => null_actor,
     p_data_length => 0,
+    p_id_length   => 0,
+    p_dest_length => 0,
+    p_user_length => 0,
     p_logger      => null_logger,
     p_max_waits   => 0
   );
@@ -91,6 +61,9 @@
     p_type             : axi_stream_component_type_t;
     p_actor            : actor_t;
     p_data_length      : natural;
+    p_id_length        : natural;
+    p_dest_length      : natural;
+    p_user_length      : natural;
     p_logger           : logger_t;
     p_protocol_checker : axi_stream_protocol_checker_t;
   end record;
@@ -99,6 +72,9 @@
     p_type             => null_component,
     p_actor            => null_actor,
     p_data_length      => 0,
+    p_id_length        => 0,
+    p_dest_length      => 0,
+    p_user_length      => 0,
     p_logger           => null_logger,
     p_protocol_checker => null_axi_stream_protocol_checker
   );
@@ -110,6 +86,9 @@
     p_type             => default_component,
     p_actor            => null_actor,
     p_data_length      => 0,
+    p_id_length        => 0,
+    p_dest_length      => 0,
+    p_user_length      => 0,
     p_logger           => null_logger,
     p_protocol_checker => null_axi_stream_protocol_checker
   );
@@ -117,6 +96,9 @@
   type axi_stream_master_t is record
     p_actor            : actor_t;
     p_data_length      : natural;
+    p_id_length        : natural;
+    p_dest_length      : natural;
+    p_user_length      : natural;
     p_logger           : logger_t;
     p_monitor          : axi_stream_monitor_t;
     p_protocol_checker : axi_stream_protocol_checker_t;
@@ -125,6 +107,9 @@
   type axi_stream_slave_t is record
     p_actor            : actor_t;
     p_data_length      : natural;
+    p_id_length        : natural;
+    p_dest_length      : natural;
+    p_user_length      : natural;
     p_logger           : logger_t;
     p_monitor          : axi_stream_monitor_t;
     p_protocol_checker : axi_stream_protocol_checker_t;
@@ -135,6 +120,9 @@
 
   impure function new_axi_stream_master(
     data_length      : natural;
+    id_length        : natural                       := 0;
+    dest_length      : natural                       := 0;
+    user_length      : natural                       := 0;
     logger           : logger_t                      := axi_stream_logger;
     actor            : actor_t                       := null_actor;
     monitor          : axi_stream_monitor_t          := null_axi_stream_monitor;
@@ -143,6 +131,9 @@
 
   impure function new_axi_stream_slave(
     data_length      : natural;
+    id_length        : natural                       := 0;
+    dest_length      : natural                       := 0;
+    user_length      : natural                       := 0;
     logger           : logger_t                      := axi_stream_logger;
     actor            : actor_t                       := null_actor;
     monitor          : axi_stream_monitor_t          := null_axi_stream_monitor;
@@ -151,51 +142,75 @@
 
   impure function new_axi_stream_monitor(
     data_length      : natural;
-    logger           : logger_t                      := axi_stream_logger;
+    id_length        : natural  := 0;
+    dest_length      : natural  := 0;
+    user_length      : natural  := 0;
+    logger           : logger_t := axi_stream_logger;
     actor            : actor_t;
     protocol_checker : axi_stream_protocol_checker_t := null_axi_stream_protocol_checker
   ) return axi_stream_monitor_t;
 
-  impure function new_axi_stream_protocol_checker(data_length : natural;
-                                                  logger      : logger_t := axi_stream_logger;
-                                                  actor       : actor_t  := null_actor;
-                                                  max_waits   : natural  := 16) return axi_stream_protocol_checker_t;
+  impure function new_axi_stream_protocol_checker(
+    data_length : natural;
+    id_length   : natural  := 0;
+    dest_length : natural  := 0;
+    user_length : natural  := 0;
+    logger      : logger_t := axi_stream_logger;
+    actor       : actor_t  := null_actor;
+    max_waits   : natural  := 16
+  ) return axi_stream_protocol_checker_t;
+
   impure function data_length(master : axi_stream_master_t) return natural;
   impure function data_length(slave : axi_stream_slave_t) return natural;
   impure function data_length(monitor : axi_stream_monitor_t) return natural;
   impure function data_length(protocol_checker : axi_stream_protocol_checker_t) return natural;
->>>>>>> f046e9d8
+  impure function id_length(master : axi_stream_master_t) return natural;
+  impure function id_length(master : axi_stream_slave_t) return natural;
+  impure function id_length(master : axi_stream_monitor_t) return natural;
+  impure function id_length(master : axi_stream_protocol_checker_t) return natural;
+  impure function dest_length(master : axi_stream_master_t) return natural;
+  impure function dest_length(master : axi_stream_slave_t) return natural;
+  impure function dest_length(master : axi_stream_monitor_t) return natural;
+  impure function dest_length(master : axi_stream_protocol_checker_t) return natural;
+  impure function user_length(master : axi_stream_master_t) return natural;
+  impure function user_length(master : axi_stream_slave_t) return natural;
+  impure function user_length(master : axi_stream_monitor_t) return natural;
+  impure function user_length(master : axi_stream_protocol_checker_t) return natural;
   impure function as_stream(master : axi_stream_master_t) return stream_master_t;
   impure function as_stream(slave : axi_stream_slave_t) return stream_slave_t;
   impure function as_sync(master : axi_stream_master_t) return sync_handle_t;
   impure function as_sync(slave : axi_stream_slave_t) return sync_handle_t;
 
-<<<<<<< HEAD
   constant push_axi_stream_msg : msg_type_t := new_msg_type("push axi stream");
   constant pop_axi_stream_msg : msg_type_t := new_msg_type("pop axi stream");
-  
+  constant axi_stream_transaction_msg : msg_type_t := new_msg_type("axi stream transaction");
+
   alias axi_stream_reference_t is msg_t;
 
-  procedure push_axi_stream(signal net : inout network_t;
-                            axi_stream : axi_stream_master_t;
-                            tdata : std_logic_vector;
-                            tlast : std_logic := '1';
-                            tkeep : std_logic_vector := "";
-                            tstrb : std_logic_vector := "";
-                            tid : std_logic_vector := "";
-                            tdest : std_logic_vector := "";
-                            tuser : std_logic_vector := "");
-                            
+  procedure push_axi_stream(
+      signal net : inout network_t;
+      axi_stream : axi_stream_master_t;
+      tdata      : std_logic_vector;
+      tlast      : std_logic        := '1';
+      tkeep      : std_logic_vector := "";
+      tstrb      : std_logic_vector := "";
+      tid        : std_logic_vector := "";
+      tdest      : std_logic_vector := "";
+      tuser      : std_logic_vector := ""
+    );
+
   -- Blocking: pop a value from the axi stream
-  procedure pop_axi_stream(signal net : inout network_t;
-                           stream : axi_stream_slave_t;
-                           variable tdata : out std_logic_vector;
-                           variable tlast : out std_logic;
-                           variable tkeep : out std_logic_vector;
-                           variable tstrb : out std_logic_vector;
-                           variable tid : out std_logic_vector;
-                           variable tdest : out std_logic_vector;
-                           variable tuser : out std_logic_vector);
+  procedure pop_axi_stream(
+      signal net : inout network_t;
+      axi_stream : axi_stream_slave_t;
+      variable tdata : out std_logic_vector;
+      variable tlast : out std_logic;
+      variable tkeep : out std_logic_vector;
+      variable tstrb : out std_logic_vector;
+      variable tid   : out std_logic_vector;
+      variable tdest : out std_logic_vector;
+      variable tuser : out std_logic_vector
+    );
 
   -- Non-blocking: pop a value from the axi stream to be read in the future
   procedure pop_axi_stream(signal net : inout network_t;
@@ -203,39 +218,40 @@
                            variable reference : inout axi_stream_reference_t);
 
   -- Blocking: Wait for reply to non-blocking pop
-  procedure await_pop_axi_stream_reply(signal net : inout network_t;
-                                       variable reference : inout axi_stream_reference_t;
-                                       variable tdata : out std_logic_vector;
-                                       variable tlast : out std_logic;
-                                       variable tkeep : out std_logic_vector;
-                                       variable tstrb : out std_logic_vector;
-                                       variable tid : out std_logic_vector;
-                                       variable tdest : out std_logic_vector;
-                                       variable tuser : out std_logic_vector);
+  procedure await_pop_axi_stream_reply(
+      signal net : inout network_t;
+      variable reference : inout axi_stream_reference_t;
+      variable tdata     : out std_logic_vector;
+      variable tlast     : out std_logic;
+      variable tkeep     : out std_logic_vector;
+      variable tstrb     : out std_logic_vector;
+      variable tid       : out std_logic_vector;
+      variable tdest     : out std_logic_vector;
+      variable tuser     : out std_logic_vector
+    );
 
   -- Blocking: read axi stream and check result against expected value
-  procedure check_stream(signal net : inout network_t;
-                         stream : axi_stream_slave_t;
-                         expected : std_logic_vector;
-                         tlast : std_logic := '1';
-                         tkeep : std_logic_vector := "";
-                         tstrb : std_logic_vector := "";
-                         tid : std_logic_vector := "";
-                         tdest : std_logic_vector := "";
-                         tuser : std_logic_vector := "";
-                         msg : string := "");
-=======
-  constant push_axi_stream_msg        : msg_type_t := new_msg_type("push axi stream");
-  constant axi_stream_transaction_msg : msg_type_t := new_msg_type("axi stream transaction");
-
-  procedure push_axi_stream(signal net : inout network_t;
-                            axi_stream : axi_stream_master_t;
-                            tdata      : std_logic_vector;
-                            tlast      : std_logic := '1');
+  procedure check_axi_stream(
+      signal net : inout network_t;
+      stream   : axi_stream_slave_t;
+      expected : std_logic_vector;
+      tlast    : std_logic        := '1';
+      tkeep    : std_logic_vector := "";
+      tstrb    : std_logic_vector := "";
+      tid      : std_logic_vector := "";
+      tdest    : std_logic_vector := "";
+      tuser    : std_logic_vector := "";
+      msg      : string           := ""
+    );
 
   type axi_stream_transaction_t is record
     tdata : std_logic_vector;
     tlast : boolean;
+    tkeep : std_logic_vector;
+    tstrb : std_logic_vector;
+    tid   : std_logic_vector;
+    tdest : std_logic_vector;
+    tuser : std_logic_vector;
   end record;
 
   procedure push_axi_stream_transaction(msg : msg_t; axi_stream_transaction : axi_stream_transaction_t);
@@ -252,63 +268,41 @@
     variable msg_type        : inout msg_type_t;
     variable msg             : inout msg_t;
     variable axi_transaction : out axi_stream_transaction_t);
->>>>>>> f046e9d8
 
 end package;
 
 package body axi_stream_pkg is
 
-<<<<<<< HEAD
-  impure function new_axi_stream_master(data_length : natural;
-                                        id_length : natural := 0;
-                                        dest_length : natural := 0;
-                                        user_length : natural := 0;
-                                        logger : logger_t := axi_stream_logger) return axi_stream_master_t is
-  begin
-    return (p_actor => new_actor,
-            p_data_length => data_length,
-            p_id_length => id_length,
-            p_dest_length => dest_length,
-            p_user_length => user_length,
-            p_logger => logger);
-  end;
-
-  impure function new_axi_stream_slave(data_length : natural;
-                                       id_length : natural := 0;
-                                       dest_length : natural := 0;
-                                       user_length : natural := 0;
-                                       logger : logger_t := axi_stream_logger) return axi_stream_slave_t is
-  begin
-    return (p_actor => new_actor,
-            p_data_length => data_length,
-            p_id_length => id_length,
-            p_dest_length => dest_length,
-            p_user_length => user_length,
-            p_logger => logger);
-=======
   impure function get_valid_monitor(
-    data_length      : natural;
-    logger           : logger_t;
-    actor            : actor_t;
-    monitor          : axi_stream_monitor_t;
-    parent_component : string
-  ) return axi_stream_monitor_t is
+      data_length      : natural;
+      id_length        : natural  := 0;
+      dest_length      : natural  := 0;
+      user_length      : natural  := 0;
+      logger           : logger_t := axi_stream_logger;
+      actor            : actor_t;
+      monitor          : axi_stream_monitor_t;
+      parent_component : string
+    ) return axi_stream_monitor_t is
   begin
     if monitor = null_axi_stream_monitor then
       return monitor;
     elsif monitor = default_axi_stream_monitor then
       check(actor /= null_actor, "A valid actor is needed to create a default monitor");
-      return new_axi_stream_monitor(data_length, logger, actor);
+      return new_axi_stream_monitor(data_length, id_length, dest_length, user_length, logger, actor);
     else
-      check_equal(axi_stream_checker, monitor.p_data_length, data_length,
-                  "Data length of monitor doesn't match that of the " & parent_component
-                 );
+      check_equal(axi_stream_checker, monitor.p_data_length, data_length, "Data length of monitor doesn't match that of the " & parent_component);
+      check_equal(axi_stream_checker, monitor.p_id_length, id_length, "ID length of monitor doesn't match that of the " & parent_component);
+      check_equal(axi_stream_checker, monitor.p_dest_length, dest_length, "Dest length of monitor doesn't match that of the " & parent_component);
+      check_equal(axi_stream_checker, monitor.p_user_length, user_length, "User length of monitor doesn't match that of the " & parent_component);
       return monitor;
     end if;
   end;
 
   impure function get_valid_protocol_checker(
     data_length      : natural;
+      id_length        : natural  := 0;
+      dest_length      : natural  := 0;
+      user_length      : natural  := 0;
     logger           : logger_t;
     actor            : actor_t;
     protocol_checker : axi_stream_protocol_checker_t;
@@ -318,65 +312,78 @@
     if protocol_checker = null_axi_stream_protocol_checker then
       return protocol_checker;
     elsif protocol_checker = default_axi_stream_protocol_checker then
-      return new_axi_stream_protocol_checker(data_length, logger, actor);
+      return new_axi_stream_protocol_checker(data_length, id_length, dest_length, user_length, logger, actor);
     else
-      check_equal(axi_stream_checker, protocol_checker.p_data_length, data_length,
-                  "Data length of protocol checker doesn't match that of the " & parent_component
-                 );
+      check_equal(axi_stream_checker, protocol_checker.p_data_length, data_length, "Data length of protocol checker doesn't match that of the " & parent_component);
+      check_equal(axi_stream_checker, protocol_checker.p_id_length, id_length, "ID length of monitor doesn't match that of the " & parent_component);
+      check_equal(axi_stream_checker, protocol_checker.p_dest_length, dest_length, "Dest length of monitor doesn't match that of the " & parent_component);
+      check_equal(axi_stream_checker, protocol_checker.p_user_length, user_length, "User length of monitor doesn't match that of the " & parent_component);
       return protocol_checker;
     end if;
   end;
 
   impure function new_axi_stream_master(
-    data_length      : natural;
-    logger           : logger_t := axi_stream_logger;
-    actor            : actor_t := null_actor;
-    monitor          : axi_stream_monitor_t := null_axi_stream_monitor;
-    protocol_checker : axi_stream_protocol_checker_t := null_axi_stream_protocol_checker
-  ) return axi_stream_master_t is
+      data_length      : natural;
+      id_length        : natural                       := 0;
+      dest_length      : natural                       := 0;
+      user_length      : natural                       := 0;
+      logger           : logger_t                      := axi_stream_logger;
+      actor            : actor_t                       := null_actor;
+      monitor          : axi_stream_monitor_t          := null_axi_stream_monitor;
+      protocol_checker : axi_stream_protocol_checker_t := null_axi_stream_protocol_checker
+    ) return axi_stream_master_t is
     variable p_actor            : actor_t;
     variable p_monitor          : axi_stream_monitor_t;
     variable p_protocol_checker : axi_stream_protocol_checker_t;
   begin
-    p_monitor          := get_valid_monitor(data_length, logger, actor, monitor, "master");
+    p_monitor          := get_valid_monitor(data_length, id_length, dest_length, user_length, logger, actor, monitor, "master");
     p_actor            := actor when actor /= null_actor else new_actor;
-    p_protocol_checker := get_valid_protocol_checker(data_length, logger, actor, protocol_checker, "master");
-
-    return (p_actor            => p_actor,
-            p_data_length      => data_length,
-            p_logger           => logger,
-            p_monitor          => p_monitor,
-            p_protocol_checker => p_protocol_checker);
+    p_protocol_checker := get_valid_protocol_checker(data_length, id_length, dest_length, user_length, logger, actor, protocol_checker, "master");
+
+    return (p_actor      => p_actor,
+      p_data_length      => data_length,
+      p_id_length        => id_length,
+      p_dest_length      => dest_length,
+      p_user_length      => user_length,
+      p_logger           => logger,
+      p_monitor          => p_monitor,
+      p_protocol_checker => p_protocol_checker);
   end;
 
   impure function new_axi_stream_slave(
-    data_length      : natural;
-    logger           : logger_t := axi_stream_logger;
-    actor            : actor_t := null_actor;
-    monitor          : axi_stream_monitor_t := null_axi_stream_monitor;
-    protocol_checker : axi_stream_protocol_checker_t := null_axi_stream_protocol_checker
-  ) return axi_stream_slave_t is
+      data_length      : natural;
+      id_length        : natural                       := 0;
+      dest_length      : natural                       := 0;
+      user_length      : natural                       := 0;
+      logger           : logger_t                      := axi_stream_logger;
+      actor            : actor_t                       := null_actor;
+      monitor          : axi_stream_monitor_t          := null_axi_stream_monitor;
+      protocol_checker : axi_stream_protocol_checker_t := null_axi_stream_protocol_checker
+    ) return axi_stream_slave_t is
     variable p_actor            : actor_t;
     variable p_monitor          : axi_stream_monitor_t;
     variable p_protocol_checker : axi_stream_protocol_checker_t;
   begin
-    p_monitor          := get_valid_monitor(data_length, logger, actor, monitor, "slave");
+    p_monitor          := get_valid_monitor(data_length, id_length, dest_length, user_length, logger, actor, monitor, "slave");
     p_actor            := actor when actor /= null_actor else new_actor;
-    p_protocol_checker := get_valid_protocol_checker(data_length, logger, actor, protocol_checker, "slave");
-
-    return (p_actor            => p_actor,
-            p_data_length      => data_length,
-            p_logger           => logger,
-            p_monitor          => p_monitor,
-            p_protocol_checker => p_protocol_checker);
+    p_protocol_checker := get_valid_protocol_checker(data_length, id_length, dest_length, user_length, logger, actor, protocol_checker, "slave");
+
+    return (p_actor      => new_actor,
+      p_data_length      => data_length,
+      p_id_length        => id_length,
+      p_dest_length      => dest_length,
+      p_user_length      => user_length,
+      p_logger           => logger,
+      p_monitor          => p_monitor,
+      p_protocol_checker => p_protocol_checker);
   end;
 
   impure function new_axi_stream_monitor(
-    data_length      : natural;
-    logger           : logger_t := axi_stream_logger;
-    actor            : actor_t;
-    protocol_checker : axi_stream_protocol_checker_t := null_axi_stream_protocol_checker
-  ) return axi_stream_monitor_t is
+      data_length      : natural;
+      logger           : logger_t := axi_stream_logger;
+      actor            : actor_t;
+      protocol_checker : axi_stream_protocol_checker_t := null_axi_stream_protocol_checker
+    ) return axi_stream_monitor_t is
     constant p_protocol_checker : axi_stream_protocol_checker_t := get_valid_protocol_checker(
       data_length, logger, actor, protocol_checker, "monitor"
     );
@@ -385,22 +392,29 @@
       p_type             => custom_component,
       p_actor            => actor,
       p_data_length      => data_length,
+      p_id_length        => id_length,
+      p_dest_length      => dest_length,
+      p_user_length      => user_length,
       p_logger           => logger,
       p_protocol_checker => p_protocol_checker);
   end;
 
-  impure function new_axi_stream_protocol_checker(data_length : natural;
-                                                  logger      : logger_t := axi_stream_logger;
-                                                  actor       : actor_t := null_actor;
-                                                  max_waits   : natural := 16) return axi_stream_protocol_checker_t is
+  impure function new_axi_stream_protocol_checker(
+      data_length : natural;
+      logger      : logger_t := axi_stream_logger;
+      actor       : actor_t  := null_actor;
+      max_waits   : natural  := 16
+    ) return axi_stream_protocol_checker_t is
   begin
     return (
       p_type        => custom_component,
       p_actor       => actor,
       p_data_length => data_length,
+      p_id_length   => id_length,
+      p_dest_length => dest_length,
+      p_user_length => user_length,
       p_logger      => logger,
       p_max_waits   => max_waits);
->>>>>>> f046e9d8
   end;
 
   impure function data_length(master : axi_stream_master_t) return natural is
@@ -433,6 +447,16 @@
     return master.p_id_length;
   end;
 
+  impure function id_length(master : axi_stream_monitor_t) return natural is
+  begin
+    return master.p_id_length;
+  end;
+
+  impure function id_length(master : axi_stream_protocol_checker_t) return natural is
+  begin
+    return master.p_id_length;
+  end;
+
   impure function dest_length(master : axi_stream_master_t) return natural is
   begin
     return master.p_dest_length;
@@ -443,6 +467,16 @@
     return master.p_dest_length;
   end;
 
+  impure function dest_length(master : axi_stream_monitor_t) return natural is
+  begin
+    return master.p_dest_length;
+  end;
+
+  impure function dest_length(master : axi_stream_protocol_checker_t) return natural is
+  begin
+    return master.p_dest_length;
+  end;
+
   impure function user_length(master : axi_stream_master_t) return natural is
   begin
     return master.p_user_length;
@@ -453,6 +487,16 @@
     return master.p_user_length;
   end;
 
+  impure function user_length(master : axi_stream_monitor_t) return natural is
+  begin
+    return master.p_user_length;
+  end;
+
+  impure function user_length(master : axi_stream_protocol_checker_t) return natural is
+  begin
+    return master.p_user_length;
+  end;
+
   impure function as_stream(master : axi_stream_master_t) return stream_master_t is
   begin
     return (p_actor => master.p_actor);
@@ -473,46 +517,41 @@
     return slave.p_actor;
   end;
 
-  procedure push_axi_stream(signal net : inout network_t;
-                            axi_stream : axi_stream_master_t;
-<<<<<<< HEAD
-                            tdata : std_logic_vector;
-                            tlast : std_logic := '1';
-                            tkeep : std_logic_vector := "";
-                            tstrb : std_logic_vector := "";
-                            tid : std_logic_vector := "";
-                            tdest : std_logic_vector := "";
-                            tuser : std_logic_vector := "") is
-    variable msg : msg_t := new_msg(push_axi_stream_msg);
+  procedure push_axi_stream(
+      signal net : inout network_t;
+      axi_stream : axi_stream_master_t;
+      tdata      : std_logic_vector;
+      tlast      : std_logic        := '1';
+      tkeep      : std_logic_vector := "";
+      tstrb      : std_logic_vector := "";
+      tid        : std_logic_vector := "";
+      tdest      : std_logic_vector := "";
+      tuser      : std_logic_vector := ""
+    ) is
+    variable msg             : msg_t := new_msg(push_axi_stream_msg);
     variable normalized_data : std_logic_vector(data_length(axi_stream)-1 downto 0) := (others => '0');
     variable normalized_keep : std_logic_vector(data_length(axi_stream)/8-1 downto 0) := (others => '0');
     variable normalized_strb : std_logic_vector(data_length(axi_stream)/8-1 downto 0) := (others => '0');
-    variable normalized_id : std_logic_vector(id_length(axi_stream)-1 downto 0) := (others => '0');
+    variable normalized_id   : std_logic_vector(id_length(axi_stream)-1 downto 0) := (others => '0');
     variable normalized_dest : std_logic_vector(dest_length(axi_stream)-1 downto 0) := (others => '0');
     variable normalized_user : std_logic_vector(user_length(axi_stream)-1 downto 0) := (others => '0');
-=======
-                            tdata      : std_logic_vector;
-                            tlast      : std_logic := '1') is
-    variable msg             : msg_t                                       := new_msg(push_axi_stream_msg);
-    constant normalized_data : std_logic_vector(tdata'length - 1 downto 0) := tdata;
->>>>>>> f046e9d8
   begin
     normalized_data(tdata'length-1 downto 0) := tdata;
     push_std_ulogic_vector(msg, normalized_data);
     push_std_ulogic(msg, tlast);
     normalized_keep(tkeep'length-1 downto 0) := tkeep;
     push_std_ulogic_vector(msg, normalized_keep);
-    normalized_strb(tstrb'length-1 downto 0) := tstrb;  
+    normalized_strb(tstrb'length-1 downto 0) := tstrb;
     push_std_ulogic_vector(msg, normalized_strb);
-    normalized_id(tid'length-1 downto 0) := tid; 
+    normalized_id(tid'length-1 downto 0) := tid;
     push_std_ulogic_vector(msg, normalized_id);
-    normalized_dest(tdest'length-1 downto 0) := tdest; 
+    normalized_dest(tdest'length-1 downto 0) := tdest;
     push_std_ulogic_vector(msg, normalized_dest);
-    normalized_user(tuser'length-1 downto 0) := tuser; 
+    normalized_user(tuser'length-1 downto 0) := tuser;
     push_std_ulogic_vector(msg, normalized_user);
     send(net, axi_stream.p_actor, msg);
   end;
-  
+
   procedure pop_axi_stream(signal net : inout network_t;
                            stream : axi_stream_slave_t;
                            variable reference : inout axi_stream_reference_t) is
@@ -521,15 +560,17 @@
     send(net, stream.p_actor, reference);
   end;
 
-  procedure await_pop_axi_stream_reply(signal net : inout network_t;
-                                       variable reference : inout axi_stream_reference_t;
-                                       variable tdata : out std_logic_vector;
-                                       variable tlast : out std_logic;
-                                       variable tkeep : out std_logic_vector;
-                                       variable tstrb : out std_logic_vector;
-                                       variable tid : out std_logic_vector;
-                                       variable tdest : out std_logic_vector;
-                                       variable tuser : out std_logic_vector) is
+  procedure await_pop_axi_stream_reply(
+      signal net : inout network_t;
+      variable reference : inout axi_stream_reference_t;
+      variable tdata     : out std_logic_vector;
+      variable tlast     : out std_logic;
+      variable tkeep     : out std_logic_vector;
+      variable tstrb     : out std_logic_vector;
+      variable tid       : out std_logic_vector;
+      variable tdest     : out std_logic_vector;
+      variable tuser : out std_logic_vector
+    ) is
     variable reply_msg : msg_t;
   begin
     receive_reply(net, reference, reply_msg);
@@ -537,43 +578,47 @@
     tlast := pop_std_ulogic(reply_msg);
     tkeep := pop_std_ulogic_vector(reply_msg);
     tstrb := pop_std_ulogic_vector(reply_msg);
-    tid := pop_std_ulogic_vector(reply_msg);
+    tid   := pop_std_ulogic_vector(reply_msg);
     tdest := pop_std_ulogic_vector(reply_msg);
     tuser := pop_std_ulogic_vector(reply_msg);
     delete(reference);
     delete(reply_msg);
   end;
 
-  procedure pop_axi_stream(signal net : inout network_t;
-                           stream : axi_stream_slave_t;
-                           variable tdata : out std_logic_vector;
-                           variable tlast : out std_logic;
-                           variable tkeep : out std_logic_vector;
-                           variable tstrb : out std_logic_vector;
-                           variable tid : out std_logic_vector;
-                           variable tdest : out std_logic_vector;
-                           variable tuser : out std_logic_vector) is
+  procedure pop_axi_stream(
+      signal net : inout network_t;
+      stream : axi_stream_slave_t;
+      variable tdata : out std_logic_vector;
+      variable tlast : out std_logic;
+      variable tkeep : out std_logic_vector;
+      variable tstrb : out std_logic_vector;
+      variable tid   : out std_logic_vector;
+      variable tdest : out std_logic_vector;
+      variable tuser : out std_logic_vector
+    ) is
     variable reference : axi_stream_reference_t;
   begin
     pop_axi_stream(net, stream, reference);
     await_pop_axi_stream_reply(net, reference, tdata, tlast, tkeep, tstrb, tid, tdest, tuser);
   end;
 
-  procedure check_stream(signal net : inout network_t;
-                         stream : axi_stream_slave_t;
-                         expected : std_logic_vector;
-                         tlast : std_logic := '1';
-                         tkeep : std_logic_vector := "";
-                         tstrb : std_logic_vector := "";
-                         tid : std_logic_vector := "";
-                         tdest : std_logic_vector := "";
-                         tuser : std_logic_vector := "";
-                         msg : string := "") is
+  procedure check_stream(
+      signal net : inout network_t;
+      stream   : axi_stream_slave_t;
+      expected : std_logic_vector;
+      tlast    : std_logic        := '1';
+      tkeep    : std_logic_vector := "";
+      tstrb    : std_logic_vector := "";
+      tid      : std_logic_vector := "";
+      tdest    : std_logic_vector := "";
+      tuser    : std_logic_vector := "";
+      msg      : string           := ""
+    ) is
     variable got_tdata : std_logic_vector(expected'range);
     variable got_tlast : std_logic;
     variable got_tkeep : std_logic_vector(tkeep'range);
     variable got_tstrb : std_logic_vector(tstrb'range);
-    variable got_tid : std_logic_vector(tid'range);
+    variable got_tid   : std_logic_vector(tid'range);
     variable got_tdest : std_logic_vector(tdest'range);
     variable got_tuser : std_logic_vector(tuser'range);
   begin
@@ -591,6 +636,11 @@
   begin
     push_std_ulogic_vector(msg, axi_stream_transaction.tdata);
     push_boolean(msg, axi_stream_transaction.tlast);
+    push_std_ulogic_vector(msg, axi_stream_transaction.tkeep);
+    push_std_ulogic_vector(msg, axi_stream_transaction.tstrb);
+    push_std_ulogic_vector(msg, axi_stream_transaction.tid);
+    push_std_ulogic_vector(msg, axi_stream_transaction.tdest);
+    push_std_ulogic_vector(msg, axi_stream_transaction.tuser);
   end;
 
   procedure pop_axi_stream_transaction(
@@ -600,6 +650,11 @@
   begin
     axi_stream_transaction.tdata := pop_std_ulogic_vector(msg);
     axi_stream_transaction.tlast := pop_boolean(msg);
+    axi_stream_transaction.tkeep := pop_std_ulogic_vector(msg);
+    axi_stream_transaction.tstrb := pop_std_ulogic_vector(msg);
+    axi_stream_transaction.tid   := pop_std_ulogic_vector(msg);
+    axi_stream_transaction.tdest := pop_std_ulogic_vector(msg);
+    axi_stream_transaction.tuser := pop_std_ulogic_vector(msg);
   end;
 
   impure function new_axi_stream_transaction_msg(
@@ -609,7 +664,6 @@
   begin
     msg := new_msg(axi_stream_transaction_msg);
     push_axi_stream_transaction(msg, axi_stream_transaction);
-
     return msg;
   end;
 
